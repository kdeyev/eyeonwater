--- conflicted
+++ resolved
@@ -38,7 +38,6 @@
     except asyncio.TimeoutError as error:
         raise ConfigEntryNotReady from error
 
-<<<<<<< HEAD
     try:
         await eye_on_water_data.setup()
     except Exception as e:
@@ -51,34 +50,13 @@
     except Exception as e:
         _LOGGER.error(f"Reading meters failed: {e}")
         raise e
-=======
-    # Fetch actual meter_info for all meters
-    try:
-        await eye_on_water_data.setup()
-        await eye_on_water_data.read_meters()
-    except Exception as e:
-        message = f"Reading meters failed: {e}"
-        _LOGGER.exception(message)
-        raise
-
-    try:
-        await eye_on_water_data.import_historical_data(days_to_load=30)
-    except Exception as e:
-        message = f"Loading historical data failed: {e}"
-        _LOGGER.exception(message)
->>>>>>> 68f75e17
 
     for meter in eye_on_water_data.meters:
         _LOGGER.debug(meter.meter_uuid, meter.meter_id, meter.meter_info)
 
     async def async_update_data():
         _LOGGER.debug("Fetching latest data")
-<<<<<<< HEAD
         await eye_on_water_data.read_meters(days_to_load=3)
-=======
-        await eye_on_water_data.read_meters()
-        await eye_on_water_data.import_historical_data()
->>>>>>> 68f75e17
         return eye_on_water_data
 
     coordinator = DataUpdateCoordinator(
@@ -101,17 +79,11 @@
         DATA_SMART_METER: eye_on_water_data,
     }
 
-<<<<<<< HEAD
     watch_task = asyncio.create_task(coordinator.async_refresh())
 
     _LOGGER.debug("Start setup platforms")
     await hass.config_entries.async_forward_entry_setups(entry, PLATFORMS)
     _LOGGER.debug("End setup platforms")
-=======
-    asyncio.create_task(coordinator.async_refresh())
-    await hass.config_entries.async_forward_entry_setups(entry, PLATFORMS)
-
->>>>>>> 68f75e17
     return True
 
 
