"""EyeOnWater integration."""
import asyncio
import datetime
import logging

from homeassistant.config_entries import ConfigEntry
from homeassistant.const import Platform
from homeassistant.core import HomeAssistant
from homeassistant.exceptions import ConfigEntryNotReady
from homeassistant.helpers import debounce
from homeassistant.helpers.update_coordinator import DataUpdateCoordinator

<<<<<<< HEAD
from homeassistant.components.recorder import get_instance
from homeassistant.components.recorder.models import StatisticData, StatisticMetaData
from homeassistant.components.recorder.statistics import (
    async_add_external_statistics,
    get_last_statistics,
    statistics_during_period,
)

=======
from .config_flow import create_account_from_config
>>>>>>> 7f5e5313
from .const import (
    DATA_COORDINATOR,
    DATA_SMART_METER,
    DEBOUNCE_COOLDOWN,
    DOMAIN,
    SCAN_INTERVAL,
    WATER_METER
)
from .coordinator import EyeOnWaterData
from .eow import Account, Client, EyeOnWaterAPIError, EyeOnWaterAuthError

_LOGGER = logging.getLogger(__name__)
_LOGGER.addHandler(logging.StreamHandler())

PLATFORMS = [Platform.SENSOR, Platform.BINARY_SENSOR]


async def async_setup_entry(hass: HomeAssistant, entry: ConfigEntry) -> bool:
    """Set up Eye On Water from a config entry."""
    account = create_account_from_config(hass, entry.data)
    eye_on_water_data = EyeOnWaterData(hass, entry, account)
    try:
        await eye_on_water_data.client.authenticate()
    except EyeOnWaterAuthError:
        _LOGGER.error("Username or password was not accepted")
        return False
    except asyncio.TimeoutError as error:
        raise ConfigEntryNotReady from error

    await eye_on_water_data.setup()

    async def async_update_data():
        _LOGGER.debug("Fetching latest data")
        await eye_on_water_data.read_meters()
        await eye_on_water_data.update_statistics()
        return eye_on_water_data

    coordinator = DataUpdateCoordinator(
        hass,
        _LOGGER,
        name="EyeOnWater",
        update_method=async_update_data,
        update_interval=SCAN_INTERVAL,
        request_refresh_debouncer=debounce.Debouncer(
            hass, _LOGGER, cooldown=DEBOUNCE_COOLDOWN, immediate=True
        ),
    )

    hass.data.setdefault(DOMAIN, {})
    hass.data[DOMAIN][entry.entry_id] = {
        DATA_COORDINATOR: coordinator,
        DATA_SMART_METER: eye_on_water_data,
    }

    watch_task = asyncio.create_task(coordinator.async_refresh())
    await hass.config_entries.async_forward_entry_setups(entry, PLATFORMS)
    return True


<<<<<<< HEAD
class EyeOnWaterData:
    """Manages coordinatation of API data updates."""

    def __init__(
        self,
        hass: HomeAssistant,
        entry: ConfigEntry,
        account: Account,
    ) -> None:
        """Initialize the data coordintator."""
        self.hass = hass
        self._entry = entry
        self.account = account
        websession = aiohttp_client.async_get_clientsession(hass)
        self.client = Client(websession, account)
        self.meters: list = []

    async def setup(self):
        """Fetch all of the user's meters."""
        self.meters = await self.account.fetch_meters(self.client)
        _LOGGER.debug("Discovered %s meter(s)", len(self.meters))

    async def read_meters(self):
        """Read each meter."""
        for meter in self.meters:
            try:
                await meter.read_meter(self.client)
            except (EyeOnWaterAPIError, EyeOnWaterAuthError) as error:
                raise UpdateFailed(error) from error
        return self.meters
    
    async def update_statistics(self):
        for meter in self.meters:
            
            statistic_id = f"{DOMAIN}:{meter.meter_uuid}"
            name = f"{WATER_METER} {meter.meter_uuid}"

            last_stats = await get_instance(self.hass).async_add_executor_job(
                get_last_statistics, self.hass, 1, statistic_id, True, set()
            )

            now = datetime.datetime.now()

            # if not last_stats:
            #     # First time we insert 5 years of data (if available)
            #     hourly_data = await home.get_historic_data(
            #         5 * 365 * 24, production=is_production
                        
            yesterday = now - datetime.timedelta(days=1)

            statistics = await meter.get_consumption(date=yesterday.strftime('%m/%d/%Y'), client=self.client)

            metadata = StatisticMetaData(
                has_mean=False,
                has_sum=True,
                name=name,
                source=DOMAIN,
                statistic_id=statistic_id,
                unit_of_measurement="GAL",
            )
            async_add_external_statistics(self.hass, metadata, statistics)

=======
>>>>>>> 7f5e5313
async def async_unload_entry(hass: HomeAssistant, entry: ConfigEntry) -> bool:
    """Unload a config entry."""
    unload_ok = await hass.config_entries.async_unload_platforms(entry, PLATFORMS)
    if unload_ok:
        hass.data[DOMAIN].pop(entry.entry_id)

    return unload_ok<|MERGE_RESOLUTION|>--- conflicted
+++ resolved
@@ -10,18 +10,7 @@
 from homeassistant.helpers import debounce
 from homeassistant.helpers.update_coordinator import DataUpdateCoordinator
 
-<<<<<<< HEAD
-from homeassistant.components.recorder import get_instance
-from homeassistant.components.recorder.models import StatisticData, StatisticMetaData
-from homeassistant.components.recorder.statistics import (
-    async_add_external_statistics,
-    get_last_statistics,
-    statistics_during_period,
-)
-
-=======
 from .config_flow import create_account_from_config
->>>>>>> 7f5e5313
 from .const import (
     DATA_COORDINATOR,
     DATA_SMART_METER,
@@ -81,71 +70,6 @@
     return True
 
 
-<<<<<<< HEAD
-class EyeOnWaterData:
-    """Manages coordinatation of API data updates."""
-
-    def __init__(
-        self,
-        hass: HomeAssistant,
-        entry: ConfigEntry,
-        account: Account,
-    ) -> None:
-        """Initialize the data coordintator."""
-        self.hass = hass
-        self._entry = entry
-        self.account = account
-        websession = aiohttp_client.async_get_clientsession(hass)
-        self.client = Client(websession, account)
-        self.meters: list = []
-
-    async def setup(self):
-        """Fetch all of the user's meters."""
-        self.meters = await self.account.fetch_meters(self.client)
-        _LOGGER.debug("Discovered %s meter(s)", len(self.meters))
-
-    async def read_meters(self):
-        """Read each meter."""
-        for meter in self.meters:
-            try:
-                await meter.read_meter(self.client)
-            except (EyeOnWaterAPIError, EyeOnWaterAuthError) as error:
-                raise UpdateFailed(error) from error
-        return self.meters
-    
-    async def update_statistics(self):
-        for meter in self.meters:
-            
-            statistic_id = f"{DOMAIN}:{meter.meter_uuid}"
-            name = f"{WATER_METER} {meter.meter_uuid}"
-
-            last_stats = await get_instance(self.hass).async_add_executor_job(
-                get_last_statistics, self.hass, 1, statistic_id, True, set()
-            )
-
-            now = datetime.datetime.now()
-
-            # if not last_stats:
-            #     # First time we insert 5 years of data (if available)
-            #     hourly_data = await home.get_historic_data(
-            #         5 * 365 * 24, production=is_production
-                        
-            yesterday = now - datetime.timedelta(days=1)
-
-            statistics = await meter.get_consumption(date=yesterday.strftime('%m/%d/%Y'), client=self.client)
-
-            metadata = StatisticMetaData(
-                has_mean=False,
-                has_sum=True,
-                name=name,
-                source=DOMAIN,
-                statistic_id=statistic_id,
-                unit_of_measurement="GAL",
-            )
-            async_add_external_statistics(self.hass, metadata, statistics)
-
-=======
->>>>>>> 7f5e5313
 async def async_unload_entry(hass: HomeAssistant, entry: ConfigEntry) -> bool:
     """Unload a config entry."""
     unload_ok = await hass.config_entries.async_unload_platforms(entry, PLATFORMS)
