"""EyeOnWater API integration."""
from __future__ import annotations

import datetime
import json
import logging
from typing import TYPE_CHECKING, Any
import urllib.parse

from dateutil import parser
import pytz
from tenacity import retry, retry_if_exception_type

if TYPE_CHECKING:
    from aiohttp import ClientSession

AUTH_ENDPOINT = "account/signin"
DASHBOARD_ENDPOINT = "/dashboard/"
SEARCH_ENDPOINT = "/api/2/residential/new_search"
CONSUMPTION_ENDPOINT = "/api/2/residential/consumption?eow=True"

MEASUREMENT_GALLONS = "GAL"
MEASUREMENT_100_GALLONS = "100 GAL"
MEASUREMENT_10_GALLONS = "10 GAL"
MEASUREMENT_CF = ["CF", "CUBIC_FEET"]
MEASUREMENT_CCF = "CCF"
MEASUREMENT_KILOGALLONS = "KGAL"
MEASUREMENT_CUBICMETERS = ["CM", "CUBIC_METER"]

METER_UUID_FIELD = "meter_uuid"
READ_UNITS_FIELD = "units"
READ_AMOUNT_FIELD = "full_read"

TOKEN_EXPIRATION = datetime.timedelta(minutes=15)

_LOGGER = logging.getLogger(__name__)


class EyeOnWaterException(Exception):
    """Base exception for more specific exceptions to inherit from."""


class EyeOnWaterAuthError(EyeOnWaterException):
    """Exception for authentication failures.

    Either wrong username or wrong password.
    """


class EyeOnWaterRateLimitError(EyeOnWaterException):
    """Exception for reaching the ratelimit.

    Either too many login attempts or too many requests.
    """


class EyeOnWaterAuthExpired(EyeOnWaterException):
    """Exception for when a token is no longer valid."""


class EyeOnWaterAPIError(EyeOnWaterException):
    """General exception for unknown API responses."""


class EyeOnWaterResponseIsEmpty(EyeOnWaterException):
    """API answered correct but there is not content to parse."""


class Meter:
    """Class represents meter object."""

    meter_prefix = "var new_barInfo = "
    info_prefix = "AQ.Views.MeterPicker.meters = "

    def __init__(
        self,
        meter_uuid: str,
        meter_info: dict[str, Any],
        metric_measurement_system: bool,
    ) -> None:
        """Initialize the meter."""
        self.meter_uuid = meter_uuid
        self.meter_id = meter_info["meter_id"]

        self.meter_info = None

        self.metric_measurement_system = metric_measurement_system
        self.native_unit_of_measurement = (
            "m\u00b3" if self.metric_measurement_system else "gal"
        )
        self.reading_data = None

        self.last_historical_data = []

    async def read_meter(self, client: Client, days_to_load=3) -> dict[str, Any]:
        """Triggers an on-demand meter read and returns it when complete."""
        _LOGGER.debug("Requesting meter reading")

        query = {"query": {"terms": {"meter.meter_uuid": [self.meter_uuid]}}}
        data = await client.request(path=SEARCH_ENDPOINT, method="post", json=query)
        data = json.loads(data)
        meters = data["elastic_results"]["hits"]["hits"]
        if len(meters) > 1:
            msg = "More than one meter reading found"
            raise Exception(msg)

        self.meter_info = meters[0]["_source"]
        self.reading_data = self.meter_info["register_0"]

        try:
            self.last_historical_data = await self.get_historical_datas(days_to_load=days_to_load, client=client)
        except EyeOnWaterResponseIsEmpty:
            self.last_historical_data = []


    @property
    def attributes(self):
        """Define attributes."""
        return self.meter_info

    def get_flags(self, flag) -> bool:
        """Define flags."""
        flags = self.reading_data["flags"]
        if flag not in flags:
            msg = f"Cannot find {flag} field"
            raise EyeOnWaterAPIError(msg)
        return flags[flag]

    @property
    def reading(self):
        """Returns the latest meter reading in gal."""
        if self.last_historical_data:
            return self.last_historical_data[-1]["sum"]

        reading = self.reading_data["latest_read"]
        if READ_UNITS_FIELD not in reading:
            msg = "Cannot find read units in reading data"
            raise EyeOnWaterAPIError(msg)
        read_unit = reading[READ_UNITS_FIELD]
        read_unit_upper = read_unit.upper()
        amount = float(reading[READ_AMOUNT_FIELD])
<<<<<<< HEAD
        amount = self.convert(read_unit_upper, amount)
        return amount
=======
        return self.convert(read_unit_upper, amount)
>>>>>>> 68f75e17

    def convert(self, read_unit_upper, amount):
        if self.metric_measurement_system:
            if read_unit_upper in MEASUREMENT_CUBICMETERS:
                pass
            else:
<<<<<<< HEAD
                raise EyeOnWaterAPIError(
                    f"Unsupported measurement unit: {read_unit_upper}"
=======
                msg = f"Unsupported measurement unit: {read_unit_upper}"
                raise EyeOnWaterAPIError(
                    msg,
>>>>>>> 68f75e17
                )
        else:
            if read_unit_upper == MEASUREMENT_KILOGALLONS:
                amount = amount * 1000
            elif read_unit_upper == MEASUREMENT_100_GALLONS:
                amount = amount * 100
            elif read_unit_upper == MEASUREMENT_10_GALLONS:
                amount = amount * 10
            elif read_unit_upper == MEASUREMENT_GALLONS:
                pass
            elif read_unit_upper == MEASUREMENT_CCF:
                amount = amount * 748.052
            elif read_unit_upper in MEASUREMENT_CF:
                amount = amount * 7.48052
            else:
<<<<<<< HEAD
                raise EyeOnWaterAPIError(
                    f"Unsupported measurement unit: {read_unit_upper}"
=======
                msg = f"Unsupported measurement unit: {read_unit_upper}"
                raise EyeOnWaterAPIError(
                    msg,
>>>>>>> 68f75e17
                )
        return amount
    
    async def get_historical_datas(self, days_to_load: int, client: Client):
        """Retrieve historical data for today and past N days."""

        today = datetime.datetime.now().replace(
            hour=0, minute=0, second=0, microsecond=0
        )

        date_list = [today - datetime.timedelta(days=x) for x in range(0, days_to_load)]
        date_list.reverse()

        _LOGGER.info(
            f"adding historical statistics for {self.meter_uuid} on {date_list}"
        )

<<<<<<< HEAD
        statistics = []

        for date in date_list:
            _LOGGER.debug(
                f"requesting historical statistics for {self.meter_uuid} on {date}"
            )
            try:
                statistics += await self.get_historical_data(date=date, client=client)
            except EyeOnWaterResponseIsEmpty:
                continue

        return statistics

    async def get_historical_data(self, date: datetime, client: Client):
        """Retrieve the historical hourly water readings for a requested day"""

        if self.metric_measurement_system:
            units = "CM"
        else:
            units = self.native_unit_of_measurement.upper()
        
=======
    async def get_historical_data(self, date: datetime, units: str, client: Client):
        """Retrieve the historical hourly water readings for a requested day."""
>>>>>>> 68f75e17
        query = {
            "params": {
                "source": "barnacle",
                "aggregate": "hourly",
                "units": units,
                "combine": "true",
                "perspective": "billing",
                "display_minutes": True,
                "display_hours": True,
                "display_days": True,
                "date": date.strftime("%m/%d/%Y"),
                "furthest_zoom": "hr",
                "display_weeks": True,
            },
            "query": {"query": {"terms": {"meter.meter_uuid": [self.meter_uuid]}}},
        }
        data = await client.request(
<<<<<<< HEAD
            path=CONSUMPTION_ENDPOINT, method="post", json=query
=======
            path=CONSUMPTION_ENDPOINT,
            method="post",
            json=query,
>>>>>>> 68f75e17
        )
        data = json.loads(data)

        key = f"{self.meter_uuid},0"
        if key not in data["timeseries"]:
<<<<<<< HEAD
            raise EyeOnWaterResponseIsEmpty("Response is empty")
=======
            msg = "Response is empty"
            raise EyeOnWaterResponseIsEmpty(msg)
>>>>>>> 68f75e17

        timezone = data["hit"]["meter.timezone"][0]
        timezone = pytz.timezone(timezone)

        data = data["timeseries"][key]["series"]
        statistics = []
        for d in data:
            response_unit = d["display_unit"].upper()
            statistics.append(
                {
                    "start": timezone.localize(parser.parse(d["date"])),
                    "sum": self.convert(response_unit, d["bill_read"]),
<<<<<<< HEAD
                }
=======
                },
>>>>>>> 68f75e17
            )

        for statistic in statistics:
            start = statistic["start"]
            if start.tzinfo is None or start.tzinfo.utcoffset(start) is None:
                msg = "Naive timestamp"
                raise Exception(msg)
            if start.minute != 0 or start.second != 0 or start.microsecond != 0:
                msg = "Invalid timestamp"
                raise Exception(msg)

        statistics.sort(key=lambda d: d["start"])

        return statistics


class Account:
    """Class represents account object."""

    def __init__(
        self,
        eow_hostname: str,
        username: str,
        password: str,
        metric_measurement_system: bool,
    ) -> None:
        """Initialize the account."""
        self.eow_hostname = eow_hostname
        self.username = username
        self.password = password
        self.metric_measurement_system = metric_measurement_system

    async def fetch_meters(self, client: Client):
        """List the meters associated with the account."""
        path = DASHBOARD_ENDPOINT + urllib.parse.quote(self.username)
        data = await client.request(path=path, method="get")

        meters = []
        lines = data.split("\n")
        for line in lines:
            if Meter.info_prefix in line:
                meter_infos = client.extract_json(line, Meter.info_prefix)
                for meter_info in meter_infos:
                    if METER_UUID_FIELD not in meter_info:
                        msg = f"Cannot find {METER_UUID_FIELD} field"
                        raise EyeOnWaterAPIError(
                            msg,
                        )

                    meter_uuid = meter_info[METER_UUID_FIELD]

                    meter = Meter(
                        meter_uuid=meter_uuid,
                        meter_info=meter_info,
                        metric_measurement_system=self.metric_measurement_system,
                    )
                    meters.append(meter)

        return meters


class Client:
    """Class represents client object."""

    def __init__(
        self,
        websession: ClientSession,
        account: Account,
    ) -> None:
        """Initialize the client."""
        self.base_url = "https://" + account.eow_hostname + "/"
        self.websession = websession
        self.account = account
        self.cookies = None
        self.authenticated = False
        self.token_expiration = datetime.datetime.now()
        self.user_agent = None

    def _update_token_expiration(self):
        self.token_expiration = datetime.datetime.now() + TOKEN_EXPIRATION

    @retry(retry=retry_if_exception_type(EyeOnWaterAuthExpired))
    async def request(
        self,
        path: str,
        method: str,
        **kwargs,
    ):
        """Make API calls against the eow API."""
        await self.authenticate()
        resp = await self.websession.request(
            method,
            f"{self.base_url}{path}",
            cookies=self.cookies,
            **kwargs,
        )
        if resp.status == 403:
            _LOGGER.error("Reached ratelimit")
<<<<<<< HEAD
            raise EyeOnWaterRateLimitError("Reached ratelimit")
=======
            msg = "Reached ratelimit"
            raise EyeOnWaterRateLimitError(msg)
>>>>>>> 68f75e17
        elif resp.status == 401:
            _LOGGER.debug("Authentication token expired; requesting new token")
            self.authenticated = False
            await self.authenticate()
            raise EyeOnWaterAuthExpired

        # Since API call did not return a 400 code, update the token_expiration.
        self._update_token_expiration()

        data = await resp.text()

        if resp.status != 200:
            _LOGGER.error(f"Request failed: {resp.status} {data}")
<<<<<<< HEAD
            raise EyeOnWaterException(f"Request failed: {resp.status} {data}")
    
=======
            msg = f"Request failed: {resp.status} {data}"
            raise EyeOnWaterException(msg)

>>>>>>> 68f75e17
        return data

    async def authenticate(self):
        """Authenticate the client."""
        if not self.token_valid:
            _LOGGER.debug("Requesting login token")

            resp = await self.websession.request(
                "POST",
                f"{self.base_url}{AUTH_ENDPOINT}",
                data={
                    "username": self.account.username,
                    "password": self.account.password,
                },
            )

            if "dashboard" not in str(resp.url):
                _LOGGER.warning("METER NOT FOUND!")
                msg = "No meter found"
                raise EyeOnWaterAuthError(msg)

            if resp.status == 400:
                msg = f"Username or password was not accepted by {self.base_url}"
                raise EyeOnWaterAuthError(msg)

            if resp.status == 403:
                msg = "Reached ratelimit"
                raise EyeOnWaterRateLimitError(msg)

            self.cookies = resp.cookies
            self._update_token_expiration()
            self.authenticated = True
            _LOGGER.debug("Successfully retrieved login token")

    def extract_json(self, line, prefix):
        """Extract JSON response."""
        line = line[line.find(prefix) + len(prefix) :]
        line = line[: line.find(";")]
        return json.loads(line)

    @property
    def token_valid(self):
        """Validate the token."""
        if self.authenticated or (datetime.datetime.now() < self.token_expiration):
            return True

        return False<|MERGE_RESOLUTION|>--- conflicted
+++ resolved
@@ -108,10 +108,11 @@
         self.reading_data = self.meter_info["register_0"]
 
         try:
-            self.last_historical_data = await self.get_historical_datas(days_to_load=days_to_load, client=client)
+            self.last_historical_data = await self.get_historical_datas(
+                days_to_load=days_to_load, client=client
+            )
         except EyeOnWaterResponseIsEmpty:
             self.last_historical_data = []
-
 
     @property
     def attributes(self):
@@ -139,26 +140,16 @@
         read_unit = reading[READ_UNITS_FIELD]
         read_unit_upper = read_unit.upper()
         amount = float(reading[READ_AMOUNT_FIELD])
-<<<<<<< HEAD
         amount = self.convert(read_unit_upper, amount)
         return amount
-=======
-        return self.convert(read_unit_upper, amount)
->>>>>>> 68f75e17
 
     def convert(self, read_unit_upper, amount):
         if self.metric_measurement_system:
             if read_unit_upper in MEASUREMENT_CUBICMETERS:
                 pass
             else:
-<<<<<<< HEAD
                 raise EyeOnWaterAPIError(
                     f"Unsupported measurement unit: {read_unit_upper}"
-=======
-                msg = f"Unsupported measurement unit: {read_unit_upper}"
-                raise EyeOnWaterAPIError(
-                    msg,
->>>>>>> 68f75e17
                 )
         else:
             if read_unit_upper == MEASUREMENT_KILOGALLONS:
@@ -174,17 +165,11 @@
             elif read_unit_upper in MEASUREMENT_CF:
                 amount = amount * 7.48052
             else:
-<<<<<<< HEAD
                 raise EyeOnWaterAPIError(
                     f"Unsupported measurement unit: {read_unit_upper}"
-=======
-                msg = f"Unsupported measurement unit: {read_unit_upper}"
-                raise EyeOnWaterAPIError(
-                    msg,
->>>>>>> 68f75e17
                 )
         return amount
-    
+
     async def get_historical_datas(self, days_to_load: int, client: Client):
         """Retrieve historical data for today and past N days."""
 
@@ -199,7 +184,6 @@
             f"adding historical statistics for {self.meter_uuid} on {date_list}"
         )
 
-<<<<<<< HEAD
         statistics = []
 
         for date in date_list:
@@ -220,11 +204,7 @@
             units = "CM"
         else:
             units = self.native_unit_of_measurement.upper()
-        
-=======
-    async def get_historical_data(self, date: datetime, units: str, client: Client):
-        """Retrieve the historical hourly water readings for a requested day."""
->>>>>>> 68f75e17
+
         query = {
             "params": {
                 "source": "barnacle",
@@ -242,24 +222,13 @@
             "query": {"query": {"terms": {"meter.meter_uuid": [self.meter_uuid]}}},
         }
         data = await client.request(
-<<<<<<< HEAD
             path=CONSUMPTION_ENDPOINT, method="post", json=query
-=======
-            path=CONSUMPTION_ENDPOINT,
-            method="post",
-            json=query,
->>>>>>> 68f75e17
         )
         data = json.loads(data)
 
         key = f"{self.meter_uuid},0"
         if key not in data["timeseries"]:
-<<<<<<< HEAD
             raise EyeOnWaterResponseIsEmpty("Response is empty")
-=======
-            msg = "Response is empty"
-            raise EyeOnWaterResponseIsEmpty(msg)
->>>>>>> 68f75e17
 
         timezone = data["hit"]["meter.timezone"][0]
         timezone = pytz.timezone(timezone)
@@ -272,11 +241,7 @@
                 {
                     "start": timezone.localize(parser.parse(d["date"])),
                     "sum": self.convert(response_unit, d["bill_read"]),
-<<<<<<< HEAD
                 }
-=======
-                },
->>>>>>> 68f75e17
             )
 
         for statistic in statistics:
@@ -375,12 +340,7 @@
         )
         if resp.status == 403:
             _LOGGER.error("Reached ratelimit")
-<<<<<<< HEAD
             raise EyeOnWaterRateLimitError("Reached ratelimit")
-=======
-            msg = "Reached ratelimit"
-            raise EyeOnWaterRateLimitError(msg)
->>>>>>> 68f75e17
         elif resp.status == 401:
             _LOGGER.debug("Authentication token expired; requesting new token")
             self.authenticated = False
@@ -394,14 +354,8 @@
 
         if resp.status != 200:
             _LOGGER.error(f"Request failed: {resp.status} {data}")
-<<<<<<< HEAD
             raise EyeOnWaterException(f"Request failed: {resp.status} {data}")
-    
-=======
-            msg = f"Request failed: {resp.status} {data}"
-            raise EyeOnWaterException(msg)
-
->>>>>>> 68f75e17
+
         return data
 
     async def authenticate(self):
