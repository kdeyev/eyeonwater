--- conflicted
+++ resolved
@@ -173,13 +173,8 @@
                     if METER_ID_FIELD not in meter_info:
                         raise EyeOnWaterAPIError(f"Cannot find {METER_ID_FIELD} field")
                 
-                    meter_id = meter_info[METER_ID_FIELD]
-                    
-<<<<<<< HEAD
+                    meter_id = meter_info[METER_ID_FIELD]                    
                     meter = Meter(meter_id=meter_id, meter_info=meter_info, metric_measurement_system=self.metric_measurement_system)
-=======
-                    meter = Meter(meter_id=meter_id, meter_info=meter_info, metric_measurement_system=metric_measurement_system)
->>>>>>> c1b4998c
                     meters.append(meter)
 
         return meters  
