--- conflicted
+++ resolved
@@ -11,16 +11,6 @@
 
 from aiohttp import ClientSession
 from tenacity import retry, retry_if_exception_type
-<<<<<<< HEAD
-
-from voluptuous.validators import Boolean
-
-__author__ = "Konstantin Deev"
-__email__ = "kn.deev@gmail.com"
-__version__ = "0.0.2"
-
-=======
->>>>>>> 7f5e5313
 
 AUTH_ENDPOINT = "account/signin"
 DASHBOARD_ENDPOINT = "/dashboard/"
@@ -149,10 +139,6 @@
         return amount
 
     async def get_consumption(self, date, client: Client):
-<<<<<<< HEAD
-
-=======
->>>>>>> 7f5e5313
         query = {
             "params":{
                 "source":"barnacle",
@@ -164,13 +150,6 @@
                 "display_hours":True,
                 "display_days":True,
                 "date": date,
-<<<<<<< HEAD
-                # "perma_link":"https://eyeonwater.com/dashboard/kn.deev%40gmail.com?i=link:hourly,120367282,1686726000",
-                # "compare":False,
-                # "wave_chart":False,
-                # "title":"Wednesday, June 14, 2023",
-=======
->>>>>>> 7f5e5313
                 "furthest_zoom":"hr",
                 "display_weeks":True
             },
@@ -183,11 +162,7 @@
                     }
                 }
             }
-<<<<<<< HEAD
-            }
-=======
         }
->>>>>>> 7f5e5313
         data = await client.request(path=CONSUMPTION_ENDPOINT, method="post", json=query)
         data = json.loads(data)
 
@@ -201,11 +176,6 @@
 
         data = data["timeseries"][key]["series"]
         statistics = [{"start": timezone.localize(parser.parse(d["date"])), "sum": d["bill_read"]} for d in data]
-<<<<<<< HEAD
-        
-=======
-
->>>>>>> 7f5e5313
         for statistic in statistics:
             start = statistic["start"]
             if start.tzinfo is None or start.tzinfo.utcoffset(start) is None:
@@ -214,10 +184,6 @@
                 raise Exception("Invalid timestamp")
 
         return statistics
-<<<<<<< HEAD
-=======
-
->>>>>>> 7f5e5313
 
 class Account:
     """Class represents account object."""
