--- conflicted
+++ resolved
@@ -6,11 +6,6 @@
   "dependencies": ["recorder"],
   "documentation": "https://github.com/kdeyev/eyeonwater",
   "iot_class": "cloud_polling",
-<<<<<<< HEAD
-  "requirements": ["pyonwater==0.3.9"],
-  "version": "2.0.7"
-=======
   "requirements": ["pyonwater==0.3.11"],
   "version": "2.5.7"
->>>>>>> 6b7548c7
 }