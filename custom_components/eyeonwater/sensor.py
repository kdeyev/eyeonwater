"""Support for EyeOnWater sensors."""
import logging
import datetime
import pytz

from homeassistant.components.sensor import (
    SensorDeviceClass,
    SensorEntity,
    SensorStateClass,
)
from homeassistant.components.recorder import get_instance

from homeassistant.core import callback
from homeassistant.helpers.entity import DeviceInfo
from homeassistant.helpers.update_coordinator import (
    CoordinatorEntity,
    DataUpdateCoordinator,
)
from homeassistant.components.recorder.models import StatisticData, StatisticMetaData
from homeassistant.components.recorder.statistics import async_import_statistics, get_last_statistics

from .const import DATA_COORDINATOR, DATA_SMART_METER, DOMAIN, WATER_METER_NAME
from .eow import Meter

_LOGGER = logging.getLogger(__name__)
_LOGGER.addHandler(logging.StreamHandler())

def get_statistics_id(meter) -> str:
    return f"sensor.water_meter_{meter.meter_id}"

async def get_last_imported_time(hass, meter):
    # https://github.com/home-assistant/core/blob/74e2d5c5c312cf3ba154b5206ceb19ba884c6fb4/homeassistant/components/tibber/sensor.py#L11

    statistic_id = get_statistics_id(meter)


    last_stats = await get_instance(hass).async_add_executor_job(
        get_last_statistics, hass, 1, statistic_id, True, set(["start", "sum"])
    )
    _LOGGER.warning(f"last_stats {last_stats}")

    if last_stats:
        date = last_stats[statistic_id][0]["start"]
        _LOGGER.warning(f"date {date}")
        date = datetime.datetime.fromtimestamp(date)
        _LOGGER.warning(f"date {date}")
        date = pytz.UTC.localize(date)
        _LOGGER.warning(f"date {date}")

        return date
    return None

async def async_setup_entry(hass, config_entry, async_add_entities):
    """Set up the EyeOnWater sensors."""
    coordinator = hass.data[DOMAIN][config_entry.entry_id][DATA_COORDINATOR]
    meters = hass.data[DOMAIN][config_entry.entry_id][DATA_SMART_METER].meters

<<<<<<< HEAD
    sensors = []
    for meter in meters:
        last_imported_time = await get_last_imported_time(hass=hass, meter=meter)
        sensors.append(EyeOnWaterSensor(meter, last_imported_time, coordinator))
=======
    sensors = [EyeOnWaterSensor(meter, coordinator) for meter in meters]
>>>>>>> 68f75e17

    async_add_entities(sensors, False)


class EyeOnWaterSensor(CoordinatorEntity, SensorEntity):
    """Representation of an EyeOnWater sensor."""

    _attr_has_entity_name = True
    _attr_name = None
    _attr_device_class = SensorDeviceClass.WATER
    _attr_state_class = SensorStateClass.TOTAL_INCREASING

    def __init__(self, meter: Meter, last_imported_time, coordinator: DataUpdateCoordinator) -> None:
        """Initialize the sensor."""
        super().__init__(coordinator)
        self.meter = meter
        self._state = None
        self._available = False
        self._attr_unique_id = meter.meter_uuid
        self._attr_native_unit_of_measurement = meter.native_unit_of_measurement
        self._attr_device_info = DeviceInfo(
            identifiers={(DOMAIN, self.meter.meter_uuid)},
            name=f"{WATER_METER_NAME} {self.meter.meter_id}",
        )
        self._last_historical_data = []
        self._last_imported_time = last_imported_time

    @property
    def available(self):
        """Return True if entity is available."""
        return self._available

    @property
    def native_value(self):
        """Get the latest reading."""
        return self._state

    @property
    def extra_state_attributes(self):
        """Return the device specific state attributes."""
        return self.meter.attributes["register_0"]

    @callback
    def _state_update(self):
        """Call when the coordinator has an update."""
        self._available = self.coordinator.last_update_success
        if self._available:
            self._state = self.meter.reading

            self._last_historical_data = self.meter.last_historical_data.copy()
            if self._last_imported_time:
                _LOGGER.warning(f"_last_imported_time {self._last_imported_time} - self._last_historical_data {self._last_historical_data[-1]['start']}")
                self._last_historical_data = list(filter(lambda r: r["start"] > self._last_imported_time, self._last_historical_data))
                _LOGGER.warning(f"{len(self._last_historical_data)} data points will be imported")
                

            if self._last_historical_data:
                self.import_historical_data()

                self._last_imported_time = self._last_historical_data[-1]["start"]


        self.async_write_ha_state()

    async def async_added_to_hass(self):
        """Subscribe to updates."""
        self.async_on_remove(self.coordinator.async_add_listener(self._state_update))

        if self.coordinator.last_update_success:
            return

        if last_state := await self.async_get_last_state():
            self._state = last_state.state
            self._available = True


    def import_historical_data(self):
        """Import historical data for today and past N days."""

        if not self._last_historical_data:
            _LOGGER.warning("There is no new historical data")
            # Nothing to import
            return
        
        _LOGGER.warning(f"{len(self._last_historical_data)} data points will be imported")

        statistics = [
            StatisticData(
                start=row["start"],
                sum=row["sum"],
            )
            for row in self._last_historical_data
        ]

        name = f"{WATER_METER_NAME} {self.meter.meter_id}"
        statistic_id = get_statistics_id(self.meter)

        metadata = StatisticMetaData(
            has_mean=False,
            has_sum=True,
            name=name,
            source="recorder",
            statistic_id=statistic_id,
            unit_of_measurement=self.meter.native_unit_of_measurement,
        )
        async_import_statistics(self.hass, metadata, statistics)
<|MERGE_RESOLUTION|>--- conflicted
+++ resolved
@@ -1,23 +1,26 @@
 """Support for EyeOnWater sensors."""
+import datetime
 import logging
-import datetime
+
 import pytz
 
+from homeassistant.components.recorder import get_instance
+from homeassistant.components.recorder.models import StatisticData, StatisticMetaData
+from homeassistant.components.recorder.statistics import (
+    async_import_statistics,
+    get_last_statistics,
+)
 from homeassistant.components.sensor import (
     SensorDeviceClass,
     SensorEntity,
     SensorStateClass,
 )
-from homeassistant.components.recorder import get_instance
-
 from homeassistant.core import callback
 from homeassistant.helpers.entity import DeviceInfo
 from homeassistant.helpers.update_coordinator import (
     CoordinatorEntity,
     DataUpdateCoordinator,
 )
-from homeassistant.components.recorder.models import StatisticData, StatisticMetaData
-from homeassistant.components.recorder.statistics import async_import_statistics, get_last_statistics
 
 from .const import DATA_COORDINATOR, DATA_SMART_METER, DOMAIN, WATER_METER_NAME
 from .eow import Meter
@@ -25,14 +28,15 @@
 _LOGGER = logging.getLogger(__name__)
 _LOGGER.addHandler(logging.StreamHandler())
 
+
 def get_statistics_id(meter) -> str:
     return f"sensor.water_meter_{meter.meter_id}"
+
 
 async def get_last_imported_time(hass, meter):
     # https://github.com/home-assistant/core/blob/74e2d5c5c312cf3ba154b5206ceb19ba884c6fb4/homeassistant/components/tibber/sensor.py#L11
 
     statistic_id = get_statistics_id(meter)
-
 
     last_stats = await get_instance(hass).async_add_executor_job(
         get_last_statistics, hass, 1, statistic_id, True, set(["start", "sum"])
@@ -50,19 +54,16 @@
         return date
     return None
 
+
 async def async_setup_entry(hass, config_entry, async_add_entities):
     """Set up the EyeOnWater sensors."""
     coordinator = hass.data[DOMAIN][config_entry.entry_id][DATA_COORDINATOR]
     meters = hass.data[DOMAIN][config_entry.entry_id][DATA_SMART_METER].meters
 
-<<<<<<< HEAD
     sensors = []
     for meter in meters:
         last_imported_time = await get_last_imported_time(hass=hass, meter=meter)
         sensors.append(EyeOnWaterSensor(meter, last_imported_time, coordinator))
-=======
-    sensors = [EyeOnWaterSensor(meter, coordinator) for meter in meters]
->>>>>>> 68f75e17
 
     async_add_entities(sensors, False)
 
@@ -75,7 +76,9 @@
     _attr_device_class = SensorDeviceClass.WATER
     _attr_state_class = SensorStateClass.TOTAL_INCREASING
 
-    def __init__(self, meter: Meter, last_imported_time, coordinator: DataUpdateCoordinator) -> None:
+    def __init__(
+        self, meter: Meter, last_imported_time, coordinator: DataUpdateCoordinator
+    ) -> None:
         """Initialize the sensor."""
         super().__init__(coordinator)
         self.meter = meter
@@ -114,16 +117,23 @@
 
             self._last_historical_data = self.meter.last_historical_data.copy()
             if self._last_imported_time:
-                _LOGGER.warning(f"_last_imported_time {self._last_imported_time} - self._last_historical_data {self._last_historical_data[-1]['start']}")
-                self._last_historical_data = list(filter(lambda r: r["start"] > self._last_imported_time, self._last_historical_data))
-                _LOGGER.warning(f"{len(self._last_historical_data)} data points will be imported")
-                
+                _LOGGER.warning(
+                    f"_last_imported_time {self._last_imported_time} - self._last_historical_data {self._last_historical_data[-1]['start']}"
+                )
+                self._last_historical_data = list(
+                    filter(
+                        lambda r: r["start"] > self._last_imported_time,
+                        self._last_historical_data,
+                    )
+                )
+                _LOGGER.warning(
+                    f"{len(self._last_historical_data)} data points will be imported"
+                )
 
             if self._last_historical_data:
                 self.import_historical_data()
 
                 self._last_imported_time = self._last_historical_data[-1]["start"]
-
 
         self.async_write_ha_state()
 
@@ -138,7 +148,6 @@
             self._state = last_state.state
             self._available = True
 
-
     def import_historical_data(self):
         """Import historical data for today and past N days."""
 
@@ -146,8 +155,10 @@
             _LOGGER.warning("There is no new historical data")
             # Nothing to import
             return
-        
-        _LOGGER.warning(f"{len(self._last_historical_data)} data points will be imported")
+
+        _LOGGER.warning(
+            f"{len(self._last_historical_data)} data points will be imported"
+        )
 
         statistics = [
             StatisticData(
@@ -168,4 +179,4 @@
             statistic_id=statistic_id,
             unit_of_measurement=self.meter.native_unit_of_measurement,
         )
-        async_import_statistics(self.hass, metadata, statistics)
+        async_import_statistics(self.hass, metadata, statistics)